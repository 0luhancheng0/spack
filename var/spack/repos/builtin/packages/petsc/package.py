--- conflicted
+++ resolved
@@ -23,10 +23,7 @@
 # Foundation, Inc., 59 Temple Place, Suite 330, Boston, MA 02111-1307 USA
 ##############################################################################
 
-<<<<<<< HEAD
-=======
 import sys
->>>>>>> 81479657
 import os
 from spack import *
 
@@ -41,11 +38,7 @@
     url = "http://ftp.mcs.anl.gov/pub/petsc/release-snapshots/petsc-3.5.3.tar.gz"
 
     version('develop', git='https://bitbucket.org/petsc/petsc.git', tag='master')
-<<<<<<< HEAD
-    version('xsdk-0.2.0', git='https://bitbucket.org/petsc/petsc.git', tag='xsdk-0.2.0')
-=======
     version('xsdk-0.2.0', git='https://bitbucket.org/petsc/petsc.git', tag='xsdk-0.2.0-rc2')
->>>>>>> 81479657
     version('for-pflotran-0.1.0', git='https://bitbucket.org/petsc/petsc.git',
             commit='7943f4e1472fff9cf1fc630a1100136616e4970f')
 
@@ -191,20 +184,9 @@
             '--with-blas-lapack-lib=%s' % lapack_blas.joined()
         ])
 
-<<<<<<< HEAD
-<<<<<<< HEAD
         if 'trilinos' in spec:
             options.append('--with-cxx-dialect=C++11')
 	    
-        # Activates library support if needed
-        for library in ('metis', 'boost', 'hdf5', 'hypre', 'parmetis',
-                        'mumps', 'scalapack', 'trilinos'):
-=======
-=======
-        if 'trilinos' in spec:
-            options.append('--with-cxx-dialect=C++11')
-	    
->>>>>>> 81479657
         # Help PETSc pick up Scalapack from MKL:
         if 'scalapack' in spec:
             scalapack = spec['scalapack'].libs
@@ -219,12 +201,7 @@
 
         # Activates library support if needed
         for library in ('metis', 'boost', 'hdf5', 'hypre', 'parmetis',
-<<<<<<< HEAD
-                        'mumps'):
->>>>>>> wip
-=======
                         'mumps', 'scalapack', 'trilinos'):
->>>>>>> 81479657
             options.append(
                 '--with-{library}={value}'.format(
                     library=library, value=('1' if library in spec else '0'))
@@ -298,4 +275,4 @@
     def setup_dependent_environment(self, spack_env, run_env, dependent_spec):
         # Set up PETSC_DIR for everyone using PETSc package
         spack_env.set('PETSC_DIR', self.prefix)
-        spack_env.unset('PETSC_ARCH')+        spack_env.unset('PETSC_ARCH')
